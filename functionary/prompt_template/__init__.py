--- conflicted
+++ resolved
@@ -1,16 +1,15 @@
 from typing import Any, List
 
-from functionary.prompt_template.base_template import SYSTEM_MESSAGE, PromptTemplate
+from functionary.prompt_template.base_template import (SYSTEM_MESSAGE,
+                                                       PromptTemplate)
+from functionary.prompt_template.internlm2_prompt_template import InternLMChat
 from functionary.prompt_template.llama3_prompt_template import Llama3Template
-from functionary.prompt_template.llama3_prompt_template_v3 import Llama3TemplateV3
+from functionary.prompt_template.llama3_prompt_template_v3 import \
+    Llama3TemplateV3
 from functionary.prompt_template.llama31_prompt_template import Llama31Template
-<<<<<<< HEAD
-from functionary.prompt_template.internlm2_prompt_template import InternLMChat
-=======
 from functionary.prompt_template.llava_prompt_template import LlavaLlama
 from functionary.prompt_template.prompt_template_v1 import PromptTemplateV1
 from functionary.prompt_template.prompt_template_v2 import PromptTemplateV2
->>>>>>> de44a07e
 
 
 def get_available_prompt_template_versions() -> List[PromptTemplate]:
@@ -31,7 +30,7 @@
     # directly add LLavaLlama as it is not a direct subclass of PromptTemplate but the subclass of: Llama3TemplateV3
     # we don't use get_prompt_template or this will return the parent class
     all_templates_obj.append(LlavaLlama.get_prompt_template())
-
+    all_templates_obj.append(InternLMChat.get_prompt_template())
     return all_templates_obj
 
 
