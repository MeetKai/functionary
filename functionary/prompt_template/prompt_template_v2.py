--- conflicted
+++ resolved
@@ -298,24 +298,8 @@
                     current_state["call_id"] = prompt_utils.get_random_tool_call_id()
                     current_state["func_index"] += 1
 
-<<<<<<< HEAD
-                    responses = []
-                    if (
-                        first_time
-                    ):  # first chunk of function_call is a message where all fields are None, except role
-                        responses.append(
-                            prompt_utils.get_text_delta_response(
-                                None, True, finish_reason
-                            )
-                        )
-                    responses.append(
-                        prompt_utils.get_function_delta_response(
-                            current_state, "", True, False, finish_reason
-                        )
-=======
-                    return current_state, self.get_function_delta_response(
+                    return current_state, prompt_utils.get_function_delta_response(
                         current_state, "", True, False, finish_reason
->>>>>>> 038a7008
                     )
         else:
             assert current_state["response_type"] is not None
@@ -331,32 +315,23 @@
 
             else:
                 if current_state["response_type"] == "function":
-<<<<<<< HEAD
-                    return current_state, prompt_utils.get_function_delta_response(
-                        current_state, delta_text, False, False, finish_reason
-                    )
-                else:  # response_type=text
-                    return current_state, prompt_utils.get_text_delta_response(
-                        delta_text, True, finish_reason
-                    )
-=======
                     if first_time:
-                        current_state["call_id"] = get_random_tool_call_id()
+                        current_state["call_id"] = prompt_utils.get_random_tool_call_id()
                         current_state["func_index"] += 1
                         responses = []
                         responses.append(
-                            self.get_function_delta_response(
+                            prompt_utils.get_function_delta_response(
                                 current_state, "", first_time, False, finish_reason
                             )
                         )
                         current_state["first_time"] = False
                         responses.append(
-                            self.get_function_delta_response(
+                            prompt_utils.get_function_delta_response(
                                 current_state, delta_text, False, False, finish_reason
                             )
                         )
                     else:
-                        responses = self.get_function_delta_response(
+                        responses = prompt_utils.get_function_delta_response(
                             current_state, delta_text, False, False, finish_reason
                         )
                     return current_state, responses
@@ -365,17 +340,13 @@
                     if first_time:
                         current_state["first_time"] = False
                         responses.append(
-                            self.get_text_delta_response("", True, finish_reason)
+                            prompt_utils.get_text_delta_response("", True, finish_reason)
                         )
                     responses.append(
-                        self.get_text_delta_response(delta_text, True, finish_reason)
+                        prompt_utils.get_text_delta_response(delta_text, True, finish_reason)
                     )
 
                     return current_state, responses
 
-
-def get_random_tool_call_id():
-    return "call_" + "".join(
-        [random.choice(string.ascii_letters + string.digits) for _ in range(24)]
-    )
->>>>>>> 038a7008
+    def get_force_function_call_prefix(self, function_name: str):
+        return f"{function_name}{self.fn_param_sep_token}"