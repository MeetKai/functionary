import base64
import os
import random
import string
from copy import deepcopy
from io import BytesIO
from typing import Dict, List, Optional, Union

import jsonref
import requests
import torch
from PIL import Image
from transformers import LlamaTokenizer

from functionary.openai_types import ChatMessage, Function, Tool


def enforce_tool_choice(
    choice: Union[str, Tool, Function],
    tools_or_functions: Optional[List[Union[Tool, Function]]],
) -> Optional[List[Tool]]:
    """This function is used to enforce tool_choice in the list of tools if it is provided by the user

    Args:
        choice: (Union[str, Tool]): either "auto", "none" or Tool/Function object
        tools_or_functions (Optional[List[Tool, Function]]): the existing list of tools passed in from user

    Returns:
        List[Tool, Function]: the modified tools_or_functions based on tool_choice
    """

    if choice == "none":
        return []
    elif isinstance(choice, Tool):
        if choice.function.description == "" and choice.function.parameters is None:
            tools_or_functions = [
                tool
                for tool in tools_or_functions
                if tool.type == "function"
                and tool.function.name == choice.function.name
            ]
            assert (
                len(tools_or_functions) > 0
            ), f"Invalid value for 'tool_choice': no function named {choice.function.name} was specified in the 'tools' parameter"
        else:
            tools_or_functions = [choice]
    elif isinstance(choice, Function):
        tools_or_functions = [
            function for function in tools_or_functions if function.name == choice.name
        ]
        assert (
            len(tools_or_functions) > 0
        ), f"Invalid value for 'function_call': no function named {choice.name} was specified in the 'functions' parameter"

    return tools_or_functions


def get_prompt_str_from_inputs(
    *,
    tokenizer: LlamaTokenizer,
    messages: List[ChatMessage],
    tools_or_functions: List[Dict],
    tool_choice: Optional[Union[str, Tool, Function]] = None,
<<<<<<< HEAD
) -> str:
=======
    return_text: bool = False,
    device="cuda:0",
) -> torch.Tensor:
    """This function receives the messages and generates the final prompt tokenized by the
    tokenizer.

    Args:
        tokenizer (LlamaTokenizer): The tokenizer object
        messages (List[ChatMessage]): The list of messages for the conversation
        tools_or_functions (List[Dict]): list of tools or functions
        tool_choice (Optional[Union[str, Tool, Function]], optional): tool_choice provided by the user. Defaults to None.
        return_text (bool, optional): whether to return the text of the prompt. Defaults to False.
        device (str, optional): device for the tokenized tensor. Defaults to "cuda:0".

    Returns:
        torch.Tensor: The tokenized tensor
    """

>>>>>>> 7cbe866b
    # Import function in this function to prevent circular imports
    from functionary.prompt_template import get_prompt_template_from_tokenizer

    prompt_template = get_prompt_template_from_tokenizer(tokenizer)

    dic_messages = [mess.dict() for mess in messages]

    dic_messages = prompt_template.pre_process_messages_before_inference(dic_messages)

    # This also checks for code_interpreter and adds python default system message instead
    # default system message
    final_prompt = prompt_template.get_prompt_from_messages(
        dic_messages,
        tools_or_functions=tools_or_functions,
        bos_token="",
        add_generation_prompt=True,
    )

    # add prefix based on tool-choice
    final_prompt += prompt_template.get_generation_prefix_for_tool_choice(tool_choice)
<<<<<<< HEAD
    return final_prompt


def prepare_messages_for_inference(
    *,
    tokenizer: LlamaTokenizer,
    messages: List[ChatMessage],
    tools_or_functions: List[Dict],
    tool_choice: Optional[Union[str, Tool, Function]] = None,
    device="cuda:0",
) -> torch.Tensor:
    """This function receives the messages and generates the final prompt tokenized by the
    tokenizer.

    Args:
        tokenizer (LlamaTokenizer): The tokenizer object
        messages (List[ChatMessage]): The list of messages for the conversation
        tools_or_functions (List[Dict]): list of tools or functions
        tool_choice (Optional[Union[str, Tool, Function]], optional): tool_choice provided by the user. Defaults to None.
        device (str, optional): device for the tokenized tensor. Defaults to "cuda:0".

    Returns:
        torch.Tensor: The tokenized tensor
    """

    # Import function in this function to prevent circular imports
    final_prompt = get_prompt_str_from_inputs(
        tokenizer=tokenizer,
        messages=messages,
        tools_or_functions=tools_or_functions,
        tool_choice=tool_choice,
    )
=======

    if return_text:
        return final_prompt

>>>>>>> 7cbe866b
    input_ids = tokenizer(final_prompt, return_tensors="pt").input_ids
    input_ids = input_ids.to(device)
    return input_ids


def get_function_delta_response(
    current_state: Dict,
    delta_text: str,
    first_call: bool,
    return_role: bool,
    finish_reason: Optional[str],
) -> Dict:
    """Return delta for tool_call in streaming

    Args:
        current_state (Dict): _description_
        delta_text (str): _description_
        first_call (bool): _description_
        return_role (bool): _description_
        finish_reason (Optional[str]): _description_

    Returns:
        Dict: _description_
    """
    return {
        "delta": {
            "content": None,
            "function_call": None,
            "role": None if not return_role else "assistant",
            "tool_calls": [
                {
                    "index": current_state["func_index"],
                    "id": (
                        current_state["call_id"] if first_call else None
                    ),  # only return call_id at the first time
                    "function": {
                        "arguments": delta_text,
                        "name": current_state["func_name"] if first_call else None,
                    },
                    "type": "function" if first_call else None,
                }
            ],
        },
        "finish_reason": finish_reason,
        "index": 0,
    }


def get_text_delta_response(
    delta_text: Optional[str], return_role: bool, finish_reason: Optional[str]
) -> Dict:
    """Return delta for text_response in streaming

    Args:
        delta_text (Optional[str]): _description_
        return_role (bool): _description_
        finish_reason (Optional[str]): _description_

    Returns:
        Dict: _description_
    """
    return {
        "delta": {
            "content": delta_text,
            "function_call": None,
            "role": None if not return_role else "assistant",
            "tool_calls": None,
        },
        "finish_reason": finish_reason,
        "index": 0,
    }


def get_random_tool_call_id():
    return "call_" + "".join(
        [random.choice(string.ascii_letters + string.digits) for _ in range(24)]
    )


def reorder_tool_messages_by_tool_call_ids(messages: List[Dict]) -> List[Dict]:
    """re-order the messages where role = tool to match the order in tool_calls by tool_call_id
    Args:
        messages (List[Dict]): list of messages containing: tool_call_id

    Returns:
        List[Dict]: _description_
    """
    result = []
    index = 0
    while index < len(messages):
        message = messages[index]
        tool_calls = message.get("tool_calls", None)

        result.append(message)
        if message["role"] == "assistant" and tool_calls:
            num_calls = len(tool_calls)
            if (
                tool_calls[0].get("id", None) is not None
            ):  # if tool_call contains "id" for mapping
                tool_call_ids = [item["id"] for item in tool_calls]

                tool_messages = [messages[index + 1 + j] for j in range(num_calls)]
                id_2_tool_messages = {
                    item["tool_call_id"]: item for item in tool_messages
                }
                new_messages = [id_2_tool_messages[cid] for cid in tool_call_ids]

                result.extend(new_messages)
                index += num_calls + 1
            else:
                index += 1
        else:
            index += 1
    return result


def stringify_content_with_images(content: List[Dict], image_token: str) -> str:
    result = ""
    for item in content:
        if item["type"] == "text":
            result += item["text"]
        elif item["type"] == "image_url":
            result += image_token
    return result


def extract_images_from_messages(messages: List[Dict]) -> List:
    result = []
    for message in messages:
        if message["role"] == "user":
            if type(message["content"]) is list:
                result.extend(extract_images_from_content(message["content"]))
    return result


def extract_images_from_content(content: List[Dict]) -> List:
    result = []
    for item in content:
        if item["type"] == "image_url":
            img = download_image_from_image_url(item["image_url"]["url"])
            result.append(img)
    return result


def download_image_from_image_url(image_url: str):
    base64_prefix = "data:image/jpg;base64,"
    file_prefix = "file://"
    url_prefix = "url://"
    img_ob = None
    if image_url.startswith(base64_prefix):
        encoded_data = image_url[len(base64_prefix) :]
        img_ob = Image.open(BytesIO(base64.b64decode(encoded_data)))

    elif image_url.startswith(file_prefix):
        img_path = image_url[len(file_prefix) :].strip()
        img_ob = Image.open(open(img_path, "rb"))

    elif image_url.startswith(url_prefix):
        url = image_url[len(url_prefix) :].strip()
        img_ob = Image.open(requests.get(url, stream=True).raw)

    elif image_url.startswith("http://") or image_url.startswith("https://"):
        img_ob = Image.open(requests.get(image_url, stream=True).raw)

    else:
        raise Exception(
            f"image not found, image_url must startswith one of: '{base64_prefix}'; '{file_prefix}', '{url_prefix}'"
        )
<<<<<<< HEAD
    return img_ob.convert("RGB")
=======


def resolve_json_refs(tools_or_functions):
    tools = deepcopy(tools_or_functions)
    if tools:
        for i in range(len(tools)):
            if "type" in tools[i]:
                if tools[i]["type"] == "function":
                    tools[i]["function"]["parameters"] = deepcopy(
                        jsonref.JsonRef.replace_refs(tools[i]["function"]["parameters"])
                    )
            else:
                tools[i]["parameters"] = deepcopy(
                    jsonref.JsonRef.replace_refs(tools[i]["parameters"])
                )

    return tools
>>>>>>> 7cbe866b
<|MERGE_RESOLUTION|>--- conflicted
+++ resolved
@@ -61,28 +61,7 @@
     messages: List[ChatMessage],
     tools_or_functions: List[Dict],
     tool_choice: Optional[Union[str, Tool, Function]] = None,
-<<<<<<< HEAD
 ) -> str:
-=======
-    return_text: bool = False,
-    device="cuda:0",
-) -> torch.Tensor:
-    """This function receives the messages and generates the final prompt tokenized by the
-    tokenizer.
-
-    Args:
-        tokenizer (LlamaTokenizer): The tokenizer object
-        messages (List[ChatMessage]): The list of messages for the conversation
-        tools_or_functions (List[Dict]): list of tools or functions
-        tool_choice (Optional[Union[str, Tool, Function]], optional): tool_choice provided by the user. Defaults to None.
-        return_text (bool, optional): whether to return the text of the prompt. Defaults to False.
-        device (str, optional): device for the tokenized tensor. Defaults to "cuda:0".
-
-    Returns:
-        torch.Tensor: The tokenized tensor
-    """
-
->>>>>>> 7cbe866b
     # Import function in this function to prevent circular imports
     from functionary.prompt_template import get_prompt_template_from_tokenizer
 
@@ -103,7 +82,6 @@
 
     # add prefix based on tool-choice
     final_prompt += prompt_template.get_generation_prefix_for_tool_choice(tool_choice)
-<<<<<<< HEAD
     return final_prompt
 
 
@@ -113,6 +91,7 @@
     messages: List[ChatMessage],
     tools_or_functions: List[Dict],
     tool_choice: Optional[Union[str, Tool, Function]] = None,
+    return_text: bool = False,
     device="cuda:0",
 ) -> torch.Tensor:
     """This function receives the messages and generates the final prompt tokenized by the
@@ -123,6 +102,7 @@
         messages (List[ChatMessage]): The list of messages for the conversation
         tools_or_functions (List[Dict]): list of tools or functions
         tool_choice (Optional[Union[str, Tool, Function]], optional): tool_choice provided by the user. Defaults to None.
+        return_text (bool, optional): whether to return the text of the prompt. Defaults to False.
         device (str, optional): device for the tokenized tensor. Defaults to "cuda:0".
 
     Returns:
@@ -136,12 +116,13 @@
         tools_or_functions=tools_or_functions,
         tool_choice=tool_choice,
     )
-=======
+
+    # add prefix based on tool-choice
+    final_prompt += prompt_template.get_generation_prefix_for_tool_choice(tool_choice)
 
     if return_text:
         return final_prompt
 
->>>>>>> 7cbe866b
     input_ids = tokenizer(final_prompt, return_tensors="pt").input_ids
     input_ids = input_ids.to(device)
     return input_ids
@@ -310,9 +291,7 @@
         raise Exception(
             f"image not found, image_url must startswith one of: '{base64_prefix}'; '{file_prefix}', '{url_prefix}'"
         )
-<<<<<<< HEAD
     return img_ob.convert("RGB")
-=======
 
 
 def resolve_json_refs(tools_or_functions):
@@ -329,5 +308,4 @@
                     jsonref.JsonRef.replace_refs(tools[i]["parameters"])
                 )
 
-    return tools
->>>>>>> 7cbe866b
+    return tools