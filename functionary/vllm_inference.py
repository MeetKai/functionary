import json
import time
from http import HTTPStatus
from typing import Any, AsyncGenerator, Dict, List, Literal, Optional, Tuple, Union

from fastapi import BackgroundTasks, Request
from fastapi.responses import JSONResponse, StreamingResponse
from vllm.entrypoints.openai.protocol import (
    LoadLoraAdapterRequest,
    UnloadLoraAdapterRequest,
)
from vllm.inputs import TokensPrompt
from vllm.lora.request import LoRARequest
from vllm.outputs import RequestOutput
from vllm.sampling_params import SamplingParams
from vllm.transformers_utils.tokenizer import get_lora_tokenizer
from vllm.utils import AtomicCounter, random_uuid

from functionary.inference_stream import generate_openai_format_from_stream_async
from functionary.inference_utils import (
    analyze_tools_and_tool_choice,
    check_all_errors,
    convert_tool_calls_to_function_call,
    create_error_response,
)
from functionary.openai_types import (
    ChatCompletionChunk,
    ChatCompletionRequest,
    ChatCompletionResponse,
    ChatCompletionResponseChoice,
    ChatMessage,
    Function,
    FunctionCall,
    StreamChoice,
    Tool,
    UsageInfo,
)
from functionary.prompt_template import get_prompt_template_from_tokenizer
from functionary.prompt_template.prompt_utils import (
    enforce_tool_choice,
    get_random_tool_call_id,
    prepare_messages_for_inference,
    extract_images_from_messages,
    get_prompt_str_from_inputs,
)


async def check_length(request, input_ids, model_config):
    if hasattr(model_config.hf_config, "max_sequence_length"):
        context_len = model_config.hf_config.max_sequence_length
    elif hasattr(model_config.hf_config, "seq_length"):
        context_len = model_config.hf_config.seq_length
    elif hasattr(model_config.hf_config, "max_position_embeddings"):
        context_len = model_config.hf_config.max_position_embeddings
    elif hasattr(model_config.hf_config, "seq_length"):
        context_len = model_config.hf_config.seq_length
    else:
        context_len = 4096

    # Scale the context_len if rope scaling with "type" is provided
    # Currently only supports ["linear", "dynamic", "yarn"], not yet for "su"/"longrope"
    if (
        hasattr(model_config.hf_config, "rope_scaling")
        and model_config.hf_config.rope_scaling is not None
        and "type" in model_config.hf_config.rope_scaling
    ):
        # From vLLM's code, it seems like only YaRN requires
        # "original_max_position_embeddings" in rope_scaling dict
        # https://github.com/vllm-project/vllm/blob/main/vllm/config.py#L1458-L1460
        if model_config.hf_config.rope_scaling["type"] == "yarn":
            context_len = model_config.hf_config.rope_scaling[
                "original_max_position_embeddings"
            ]
        context_len *= model_config.hf_config.rope_scaling["factor"]

    token_num = len(input_ids)

    if token_num + request.max_tokens > context_len:
        return create_error_response(
            status_code=HTTPStatus.BAD_REQUEST,
            message=(
                f"This model's maximum context length is {context_len} tokens. "
                f"However, you requested {request.max_tokens + token_num} tokens "
                f"({token_num} in the messages, "
                f"{request.max_tokens} in the completion). "
                f"Please reduce the length of the messages or completion."
            ),
            param=None,
        )
    else:
        return None


async def process_load_lora_adapter(
    request: LoadLoraAdapterRequest,
    served_loras: List[LoRARequest],
    lora_id_counter: AtomicCounter,
) -> Tuple[Union[str, JSONResponse], List[LoRARequest]]:

    # Check if both 'lora_name' and 'lora_path' are provided
    if not request.lora_name or not request.lora_path:
        return (
            create_error_response(
                status_code=HTTPStatus.BAD_REQUEST,
                message="Both 'lora_name' and 'lora_path' must be provided.",
                param=None,
            ),
            served_loras,
        )
    # Check if the lora adapter with the given name already exists
    if any(
        lora_request.lora_name == request.lora_name for lora_request in served_loras
    ):
        return (
            create_error_response(
                status_code=HTTPStatus.BAD_REQUEST,
                message=f"The lora adapter '{request.lora_name}' has already been loaded.",
                param=None,
            ),
            served_loras,
        )

    lora_name, lora_path = request.lora_name, request.lora_path
    unique_id = lora_id_counter.inc(1)
    served_loras.append(
        LoRARequest(lora_name=lora_name, lora_int_id=unique_id, lora_path=lora_path)
    )

    return f"Success: LoRA adapter '{lora_name}' added successfully.", served_loras


async def process_unload_lora_adapter(
    request: UnloadLoraAdapterRequest, served_loras: List[LoRARequest]
) -> Tuple[Union[str, JSONResponse], List[LoRARequest]]:
    # Check if either 'lora_name' or 'lora_int_id' is provided
    if not request.lora_name and not request.lora_int_id:
        return (
            create_error_response(
                status_code=HTTPStatus.BAD_REQUEST,
                message="either 'lora_name' and 'lora_int_id' needs to be provided.",
                param=None,
            ),
            served_loras,
        )

    # Check if the lora adapter with the given name exists
    if not any(
        lora_request.lora_name == request.lora_name for lora_request in served_loras
    ):
        return (
            create_error_response(
                status_code=HTTPStatus.BAD_REQUEST,
                message=f"The lora adapter '{request.lora_name}' cannot be found.",
                param=None,
            ),
            served_loras,
        )

    lora_name = request.lora_name
    served_loras = [
        lora_request
        for lora_request in served_loras
        if lora_request.lora_name != lora_name
    ]

    return f"Success: LoRA adapter '{lora_name}' removed successfully.", served_loras


def get_lora_adapter(
    request: ChatCompletionRequest, served_loras: List[LoRARequest]
) -> Optional[LoRARequest]:
    for lora in served_loras:
        if request.model == lora.lora_name:
            return lora
    return None


async def process_chat_completion(
    request: ChatCompletionRequest,
    raw_request: Optional[Request],
    tokenizer: Any,
    served_model: List[str],
    served_loras: List[LoRARequest],
    engine_model_config: Any,
    enable_grammar_sampling: bool,
    engine: Any,
):
    error_check_ret = await check_all_errors(request, served_model, served_loras)
    if error_check_ret is not None:
        return error_check_ret

<<<<<<< HEAD
    prompt_template = get_prompt_template_from_tokenizer(tokenizer)
=======
    # Get the lora adapter if it exists and replace tokenizer
    lora_request = get_lora_adapter(request, served_loras)
    if lora_request is not None:
        tokenizer = get_lora_tokenizer(lora_request)

>>>>>>> 7cbe866b
    tools_or_functions, tool_func_choice = analyze_tools_and_tool_choice(request)

    prompt_token_ids = prepare_messages_for_inference(
        tokenizer=tokenizer,
        messages=request.messages,
        tools_or_functions=tools_or_functions,
        tool_choice=tool_func_choice,
    ).tolist()[0]

    # error_check_ret = await check_length(request, prompt_token_ids, engine_model_config)
    # if error_check_ret is not None:
    #     return error_check_ret
    images = extract_images_from_messages([mess.dict() for mess in request.messages])
    images = [prompt_template.preprocess_image_input(img) for img in images]

    inputs = {}
    final_prompt = get_prompt_str_from_inputs(
        tokenizer=tokenizer,
        messages=request.messages,
        tools_or_functions=tools_or_functions,
        tool_choice=tool_func_choice,
    )
    inputs["prompt"] = final_prompt
    if len(images) > 0:  # inputs without image
        print("images: ", images)
        inputs["multi_modal_data"] = {"image": images}

    model_name = request.model
    request_id = f"chatcmpl-{random_uuid()}"
    created_time = int(time.time())

    # compute stop_token_ids
    stop_token_ids = []

    for stop_tok in prompt_template.get_stop_tokens_for_generation():
        tok_ids = tokenizer.encode(stop_tok, add_special_tokens=False)
        stop_token_ids.append(tok_ids[-1])

    # In vLLM==0.4.1, SamplingParams.logprobs has a proportional effect on latency
    # We need to limit the size of SamplingParams.logprobs as a temporary fix first
    # while investigating this problem in vLLM
    if enable_grammar_sampling is False:
        logprobs = None
    else:
        logprobs = 200

    try:
        sampling_params = SamplingParams(
            n=request.n,
            presence_penalty=request.presence_penalty,
            frequency_penalty=request.frequency_penalty,
            temperature=request.temperature,
            top_p=request.top_p,
            stop=request.stop,
            stop_token_ids=stop_token_ids,
            max_tokens=request.max_tokens,
            best_of=request.best_of,
            top_k=request.top_k,
            ignore_eos=request.ignore_eos,
            skip_special_tokens=False,
            logprobs=logprobs,
        )
    except ValueError as e:
        return create_error_response(HTTPStatus.BAD_REQUEST, str(e))

    if enable_grammar_sampling:
        result_generator = engine.generate(
<<<<<<< HEAD
            inputs=(
                TokensPrompt(prompt_token_ids=prompt_token_ids)
                if len(images) == 0
                else vision_inputs
            ),
=======
            prompt=TokensPrompt(prompt_token_ids=prompt_token_ids),
            lora_request=lora_request,
>>>>>>> 7cbe866b
            sampling_params=sampling_params,
            request_id=request_id,
            tools_or_functions=tools_or_functions,
            prompt_template_cls=prompt_template,
            tool_choice=tool_func_choice,
        )
    else:
        result_generator = engine.generate(
<<<<<<< HEAD
            inputs,
=======
            prompt=TokensPrompt(prompt_token_ids=prompt_token_ids),
            lora_request=lora_request,
>>>>>>> 7cbe866b
            sampling_params=sampling_params,
            request_id=request_id,
        )

    async def abort_request() -> None:
        await engine.abort(request_id)

    async def wrap_vllm_generator(
        tool_choice,
    ) -> AsyncGenerator[Tuple[str, Optional[str]], None]:
        previous_texts = ""
        async for res in result_generator:
            for output in res.outputs:
                delta_text = output.text[len(previous_texts) :]
                previous_texts = output.text
                finish_reason = output.finish_reason

                # If finish_reason is not None and delta_text is not empty,
                # the delta_text is the eos_token and just remove it
                if output.finish_reason is not None and len(delta_text) > 0:
                    delta_text = ""
                yield delta_text, finish_reason
        # yield "", "stop"

    async def completion_stream_generator(
        tool_choice, functions, tools_or_functions
    ) -> AsyncGenerator[str, None]:
        generator = wrap_vllm_generator(tool_choice=tool_choice)

        tool_call_count = 0
        async for response in generate_openai_format_from_stream_async(
            generator, prompt_template, tool_choice, tools_or_functions
        ):

            # Convert tool_calls to function_call if request.functions is provided
            response = convert_tool_calls_to_function_call(
                functions=request.functions, chat_message=response
            )
            if response["delta"]["function_call"]:
                tool_name = response["delta"]["function_call"]["name"]
                tool_args = response["delta"]["function_call"]["arguments"]
                if tool_name and len(tool_name) > 0 and tool_args == "":
                    tool_call_count += 1
            # Return finish_reason after the first tool_call is streamed if functions is provided
            if functions and tool_call_count == 2:
                response["delta"] = {}
                response["finish_reason"] = "function_call"

            # Convert v1 from function_call to tool_calls if tools are provided instead of functions
            if prompt_template.version == "v1" and (
                functions is None or len(functions) == 0
            ):
                if "function_call" in response["delta"]:
                    response["delta"] = {
                        "role": "assistant",
                        "content": None,
                        "tool_calls": [
                            {
                                "function": response["delta"]["function_call"],
                                "id": get_random_tool_call_id(),
                                "type": "function",
                            }
                        ],
                    }
                if response["finish_reason"] == "function_call":
                    response["finish_reason"] = "tool_calls"

            chunk = StreamChoice(**response)
            result = ChatCompletionChunk(
                id=request_id, choices=[chunk], model=model_name
            )
            chunk_dic = result.model_dump()
            chunk_data = json.dumps(chunk_dic, ensure_ascii=False)
            yield f"data: {chunk_data}\n\n"
            # Break from for loop after the first tool_call is streamed if functions is provided
            if functions and tool_call_count == 2:
                break
        yield "data: [DONE]\n\n"

    # Streaming response
    if request.stream:
        background_tasks = BackgroundTasks()
        # Abort the request if the client disconnects.
        background_tasks.add_task(abort_request)
        return StreamingResponse(
            completion_stream_generator(
                tool_choice=tool_func_choice,
                functions=request.functions,
                tools_or_functions=tools_or_functions,
            ),
            media_type="text/event-stream",
            background=background_tasks,
        )

    # Non-streaming response
    final_res: RequestOutput = None
    async for res in result_generator:
        if raw_request and await raw_request.is_disconnected():
            # Abort the request if the client disconnects.
            await abort_request()
            return create_error_response(HTTPStatus.BAD_REQUEST, "Client disconnected")
        final_res = res
    assert final_res is not None
    choices = []
    for output in final_res.outputs:
        text_response = output.text.strip()
        chat_mess = prompt_template.parse_assistant_response(
            llm_output=text_response,
            tool_choice=tool_func_choice,
        )  # parse_generated_content(text_response)

        # Convert tool_calls to function_call if request.functions is provided
        chat_mess = convert_tool_calls_to_function_call(
            functions=request.functions, chat_message=chat_mess
        )

        # Postprocess finish reason
        if tool_func_choice is None or tool_func_choice in ["auto", "required"]:
            if "function_call" in chat_mess and chat_mess["function_call"]:
                output.finish_reason = "function_call"
            if "tool_calls" in chat_mess and chat_mess["tool_calls"]:
                output.finish_reason = "tool_calls"

        # Convert v1 from function_call to tool_calls if tools are provided instead of functions
        if (
            prompt_template.version == "v1"
            and output.finish_reason == "function_call"
            and (request.functions is None or len(request.functions) == 0)
        ):
            chat_mess = {
                "role": "assistant",
                "content": None,
                "tool_calls": [
                    {
                        "function": {
                            "name": chat_mess["function_call"]["name"],
                            "arguments": chat_mess["function_call"]["arguments"],
                        },
                        "id": get_random_tool_call_id(),
                        "type": "function",
                    }
                ],
            }
            output.finish_reason = "tool_calls"

        choice_data = ChatCompletionResponseChoice(
            index=output.index,
            message=ChatMessage(**chat_mess),
            finish_reason=output.finish_reason,
        )
        choices.append(choice_data)

    num_prompt_tokens = len(final_res.prompt_token_ids)
    num_generated_tokens = sum(len(output.token_ids) for output in final_res.outputs)
    usage = UsageInfo(
        prompt_tokens=num_prompt_tokens,
        completion_tokens=num_generated_tokens,
        total_tokens=num_prompt_tokens + num_generated_tokens,
    )
    response = ChatCompletionResponse(
        id=request_id,
        created=created_time,
        model=model_name,
        choices=choices,
        usage=usage,
    )

    if request.stream:
        # When user requests streaming but we don't stream, we still need to
        # return a streaming response with a single event.
        response_json = response.model_dump_json(exclude_unset=True)

        async def fake_stream_generator() -> AsyncGenerator[str, None]:
            yield f"data: {response_json}\n\n"
            yield "data: [DONE]\n\n"

        return StreamingResponse(
            fake_stream_generator(), media_type="text/event-stream"
        )

    return response<|MERGE_RESOLUTION|>--- conflicted
+++ resolved
@@ -189,15 +189,12 @@
     if error_check_ret is not None:
         return error_check_ret
 
-<<<<<<< HEAD
     prompt_template = get_prompt_template_from_tokenizer(tokenizer)
-=======
     # Get the lora adapter if it exists and replace tokenizer
     lora_request = get_lora_adapter(request, served_loras)
     if lora_request is not None:
         tokenizer = get_lora_tokenizer(lora_request)
 
->>>>>>> 7cbe866b
     tools_or_functions, tool_func_choice = analyze_tools_and_tool_choice(request)
 
     prompt_token_ids = prepare_messages_for_inference(
@@ -265,16 +262,8 @@
 
     if enable_grammar_sampling:
         result_generator = engine.generate(
-<<<<<<< HEAD
-            inputs=(
-                TokensPrompt(prompt_token_ids=prompt_token_ids)
-                if len(images) == 0
-                else vision_inputs
-            ),
-=======
             prompt=TokensPrompt(prompt_token_ids=prompt_token_ids),
             lora_request=lora_request,
->>>>>>> 7cbe866b
             sampling_params=sampling_params,
             request_id=request_id,
             tools_or_functions=tools_or_functions,
@@ -283,12 +272,8 @@
         )
     else:
         result_generator = engine.generate(
-<<<<<<< HEAD
-            inputs,
-=======
             prompt=TokensPrompt(prompt_token_ids=prompt_token_ids),
             lora_request=lora_request,
->>>>>>> 7cbe866b
             sampling_params=sampling_params,
             request_id=request_id,
         )
