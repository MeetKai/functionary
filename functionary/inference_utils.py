<<<<<<< HEAD
from http import HTTPStatus
from typing import Optional

=======
from copy import deepcopy

import jsonref
>>>>>>> 0231886d
import torch
from fastapi.responses import JSONResponse
from pydantic import BaseModel
from transformers import StoppingCriteria, StoppingCriteriaList

from functionary.prompt_template.prompt_utils import enforce_tool_choice


class ErrorResponse(BaseModel):
    object: str = "error"
    message: str
    type: str
    param: Optional[str] = None
    code: int


class StopWordsCriteria(StoppingCriteria):
    def __init__(self, stops=[]):
        StoppingCriteria.__init__(self)
        self.stops = stops

    def __call__(self, input_ids: torch.LongTensor, scores: torch.FloatTensor):
        inputs = input_ids[0].tolist()
        for stop in self.stops:
            if len(inputs) >= len(stop) and inputs[-len(stop) :] == stop:
                return True
        return False


def analyze_tools_and_tool_choice(request):
    if request.tools:
        tools = enforce_tool_choice(
            choice=request.tool_choice, tools_or_functions=request.tools
        )
        tools_or_functions = [item.dict() for item in tools]
        tool_func_choice = request.tool_choice if request.tool_choice else "auto"
    elif request.functions:
        functions = enforce_tool_choice(
            choice=request.function_call, tools_or_functions=request.functions
        )
        tools_or_functions = [item.dict() for item in functions]
        tool_func_choice = request.function_call if request.function_call else "auto"
    else:
        tools_or_functions = []
        tool_func_choice = "none"

    return tools_or_functions, tool_func_choice


<<<<<<< HEAD
def create_error_response(
    status_code: HTTPStatus, message: str, param: Optional[str]
) -> JSONResponse:
    return JSONResponse(
        ErrorResponse(
            message=message,
            type="invalid_request_error",
            param=param,
            code=status_code.value,
        ).dict(),
        status_code=status_code.value,
    )


async def check_all_errors(request, served_model) -> Optional[JSONResponse]:
    if request.model not in served_model:
        return create_error_response(
            status_code=HTTPStatus.NOT_FOUND,
            message=f"The model `{request.model}` does not exist.",
            param=None,
        )
    if request.tools and request.functions:
        return create_error_response(
            status_code=HTTPStatus.BAD_REQUEST,
            message="'functions' and 'tools' cannot both be provided. 'functions' are deprecated; use the 'tools' parameter instead.",
            param=None,
        )
    if isinstance(request.function_call, str) and request.function_call not in [
        "none",
        "auto",
    ]:
        return create_error_response(
            status_code=HTTPStatus.BAD_REQUEST,
            message=f"Invalid value: '{request.function_call}'. Supported values are: 'none' and 'auto'.",
            param="function_call",
        )
    if isinstance(request.tool_choice, str) and request.tool_choice not in [
        "none",
        "auto",
        "required",
    ]:
        return create_error_response(
            status_code=HTTPStatus.BAD_REQUEST,
            message=f"Invalid value: '{request.tool_choice}'. Supported values are: 'none', 'auto', and 'required'.",
            param="tool_choice",
        )
    if request.functions is None and request.function_call is not None:
        return create_error_response(
            status_code=HTTPStatus.BAD_REQUEST,
            message=f"Invalid value for 'function_call': 'function_call' is only allowed when 'functions' are specified.",
            param="function_call",
        )
    if request.tools is None and request.tool_choice is not None:
        return create_error_response(
            status_code=HTTPStatus.BAD_REQUEST,
            message=f"Invalid value for 'tool_choice': 'tool_choice' is only allowed when 'tools' are specified.",
            param="tool_choice",
        )
    return
=======
def resolve_json_refs(tools_or_functions):
    tools = deepcopy(tools_or_functions)
    if tools:
        for i in range(len(tools)):
            if "type" in tools[i]:
                if tools[i]["type"] == "function":
                    tools[i]["function"]["parameters"] = deepcopy(
                        jsonref.JsonRef.replace_refs(tools[i]["function"]["parameters"])
                    )
            else:
                tools[i]["parameters"] = deepcopy(
                    jsonref.JsonRef.replace_refs(tools[i]["parameters"])
                )

    return tools
>>>>>>> 0231886d
<|MERGE_RESOLUTION|>--- conflicted
+++ resolved
@@ -1,12 +1,8 @@
-<<<<<<< HEAD
+from copy import deepcopy
 from http import HTTPStatus
 from typing import Optional
 
-=======
-from copy import deepcopy
-
 import jsonref
->>>>>>> 0231886d
 import torch
 from fastapi.responses import JSONResponse
 from pydantic import BaseModel
@@ -56,7 +52,6 @@
     return tools_or_functions, tool_func_choice
 
 
-<<<<<<< HEAD
 def create_error_response(
     status_code: HTTPStatus, message: str, param: Optional[str]
 ) -> JSONResponse:
@@ -116,7 +111,8 @@
             param="tool_choice",
         )
     return
-=======
+
+
 def resolve_json_refs(tools_or_functions):
     tools = deepcopy(tools_or_functions)
     if tools:
@@ -131,5 +127,4 @@
                     jsonref.JsonRef.replace_refs(tools[i]["parameters"])
                 )
 
-    return tools
->>>>>>> 0231886d
+    return tools