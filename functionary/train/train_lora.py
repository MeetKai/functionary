--- conflicted
+++ resolved
@@ -5,21 +5,12 @@
 import random
 import sys
 from dataclasses import dataclass, field
-<<<<<<< HEAD
-from typing import Dict, List, Optional
-=======
 from typing import Any, Dict, List, Optional
->>>>>>> 7c13f6f5
 
 import torch
 import torch.distributed
 from torch.nn import CrossEntropyLoss
 from torch.utils.data import DataLoader
-<<<<<<< HEAD
-
-os.environ["WANDB_LOG_MODEL"] = "all"
-=======
->>>>>>> 7c13f6f5
 
 sys.path.append(os.path.join(os.path.dirname(__file__), "../.."))
 import bitsandbytes as bnb
@@ -48,20 +39,11 @@
 
 @dataclass
 class DataArguments:
-<<<<<<< HEAD
-    train_data_path: str = field(
-        default=None, metadata={"help": "Path to the training data."}
-    )
-    eval_data_path: str = field(
-        default=None, metadata={"help": "Path to the eval data."}
-    )
-=======
     train_data_path: str = field(default=None, metadata={"help": "Path to the training data."})
     training_ratio: float = field(default=1.0, metadata={"help": "percentage of data used for training"})
     eval_data_path: str = field(default=None, metadata={"help": "Path to the eval data."})
     eval_ratio: float = field(default=1.0, metadata={"help": "percentage of data used for evluation"})
     packing: bool = field(default=False, metadata={"help": "Whether use packing or not"})
->>>>>>> 7c13f6f5
 
 
 @dataclass
@@ -149,13 +131,7 @@
 
 
 def load_model_with_rope_scaling(
-<<<<<<< HEAD
-    model_args: ModelArguments,
-    training_args: TrainingArguments,
-    lora_args: LoraArguments,
-=======
     model_args: ModelArguments, training_args: TrainingArguments, lora_args: LoraArguments, data_args: DataArguments
->>>>>>> 7c13f6f5
 ) -> transformers.AutoModelForCausalLM:
     config = transformers.AutoConfig.from_pretrained(
         model_args.model_name_or_path,
@@ -439,22 +415,6 @@
 
     assert data_args.train_data_path is not None, "Please provide a training data file."
 
-<<<<<<< HEAD
-    with open(data_args.train_data_path, "r") as file:
-        raw_train_data = [json.loads(line) for line in file]
-
-    print_rank0(f"train_size: {len(raw_train_data)}")
-    train_dataset = CustomDataset(raw_train_data, tokenizer)
-    print_some_examples(train_dataset, tokenizer)
-
-    if data_args.eval_data_path is not None:
-        with open(data_args.eval_data_path, "r") as file:
-            raw_eval_data = [json.loads(line) for line in file]
-
-    print_rank0(f"validation_size: {len(raw_eval_data)}")
-    if training_args.do_eval:
-        eval_dataset = CustomDataset(raw_eval_data, tokenizer)
-=======
     train_dataset = read_dataset(data_args, training_args, tokenizer, "train")
     # print_some_examples(train_dataset, tokenizer)
     print_rank0("final train size: ", len(train_dataset))
@@ -462,7 +422,6 @@
     if training_args.do_eval:
         eval_dataset = read_dataset(data_args, training_args, tokenizer, "eval")
         print_rank0("final eval size: ", len(eval_dataset))
->>>>>>> 7c13f6f5
 
     print_rank0("tokenizer.model_max_length: ", tokenizer.model_max_length)
 
