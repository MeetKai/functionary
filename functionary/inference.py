--- conflicted
+++ resolved
@@ -1,16 +1,18 @@
 from typing import List, Optional
 
 import torch
-from transformers import (LlamaForCausalLM, LlamaTokenizer, StoppingCriteria,
-                          StoppingCriteriaList)
+from transformers import (
+    LlamaForCausalLM,
+    LlamaTokenizer,
+    StoppingCriteria,
+    StoppingCriteriaList,
+)
 
 from functionary.openai_types import ChatMessage, Function, FunctionCall, Tool
-<<<<<<< HEAD
-from functionary.prompt import PromptTemplate, get_prompt_template_from_tokenizer
-=======
-from functionary.prompt_template import (PromptTemplate,
-                                         get_prompt_template_from_tokenizer)
->>>>>>> b76a6c11
+from functionary.prompt_template import (
+    PromptTemplate,
+    get_prompt_template_from_tokenizer,
+)
 
 
 class StopWordsCriteria(StoppingCriteria):
