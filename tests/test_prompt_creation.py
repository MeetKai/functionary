import json
import os
import re
import unittest
from typing import List

from transformers import AutoTokenizer

from functionary.prompt_template import get_prompt_template_by_version
from functionary.train.custom_datasets import prepare_training_inputs


def extract_unmasked_chunks(labels: List[int]) -> List[List[int]]:
    """This function is used to extract unmasked chunks of integer
    For example, labels = [-100, -100, 1, 2, 3, -100, -100, 4, 5] --> chunks = [[1,2,3], [4,5]]
    Args:
        labels (List[int]): list of integer containing token_id and -100

    Returns:
        List[List[int]]: list of chunk, for example: [[1,2,3], [4,5]]
    """
    chunks = []
    chunk = []
    for token_id in labels:
        if token_id != -100:
            chunk.append(token_id)
        else:
            if len(chunk) > 0:
                chunks.append(chunk)
                chunk = []
    if len(chunk) > 0:
        chunks.append(chunk)
    return chunks


class TestPromptTemplate(unittest.TestCase):
    def __init__(self, *args, **kwargs):
        super(TestPromptTemplate, self).__init__(*args, **kwargs)

<<<<<<< HEAD
        self.template_versions = ["v2", "v2.llama3", "v3.llama3", "v3-llama3.1", "v2.qwen2_v2"]
        self.pretrained_models = [
            "meetkai/functionary-small-v2.4",
            "meetkai/functionary-small-v2.5",
            "meetkai/functionary-medium-v3.0",
            "meetkai/functionary-small-v3.1",
            "Qwen/Qwen2-7B-Instruct"
        ]
=======
        self.template_version_to_model_name = {
            "v2": "meetkai/functionary-small-v2.4",
            "v2.llama3": "meetkai/functionary-small-v2.5",
            "v3.llama3": "meetkai/functionary-medium-v3.0",
            "v3-llama3.1": "meetkai/functionary-small-v3.1",
        }
        self.image_template_version_to_model_name = {
            "v3.llava_llama": "meetkai/functionary-vision-small-v0.1"
        }
>>>>>>> ac42b581

    def read_example_data(self, template_version: str):
        current_folder = os.path.dirname(os.path.abspath(__file__))
        with open(os.path.join(current_folder, f"test_case.json")) as f:
            test_case = json.loads(f.read())

        with open(
            os.path.join(current_folder, f"prompt_test_{template_version}.txt")
        ) as f:
            final_prompt = f.read()
            if template_version == "v2":
                final_prompt = final_prompt.replace("\n\n<|from|>", "\n<|from|>")
        return test_case, final_prompt

    def read_image_example_data(self, template_version: str):
        current_folder = os.path.dirname(os.path.abspath(__file__))
        with open(os.path.join(current_folder, f"test_case_vision.json")) as f:
            test_case = json.loads(f.read())

        with open(
            os.path.join(current_folder, f"prompt_test_{template_version}.txt")
        ) as f:
            final_prompt = f.read()
        return test_case, final_prompt

    def test_final_prompt_generation(self):
        for template_version in self.template_version_to_model_name.keys():
            print("--------------test template_version: ", template_version)
            test_case, final_prompt = self.read_example_data(template_version)
            tools_or_functions = (
                test_case["tools"] if "tools" in test_case else test_case["functions"]
            )
            prompt_template = get_prompt_template_by_version(template_version)
            created_prompt = prompt_template.get_prompt_from_messages(
                test_case["messages"], tools_or_functions
            )
            print(created_prompt)
            self.assertEqual(
                final_prompt.strip(),
                created_prompt.strip(),
                f"wrong final prompt from: get_prompt_from_messages, for version={template_version}",
            )

        for image_template_version in self.image_template_version_to_model_name.keys():
            print("--------------test image template_version: ", image_template_version)
            test_case, final_prompt = self.read_image_example_data(
                image_template_version
            )
            tools_or_functions = (
                test_case["tools"] if "tools" in test_case else test_case["functions"]
            )
            prompt_template = get_prompt_template_by_version(image_template_version)
            created_prompt = prompt_template.get_prompt_from_messages(
                test_case["messages"], tools_or_functions
            )
            print(created_prompt)
            self.assertEqual(
                final_prompt.strip(),
                created_prompt.strip(),
                f"wrong final prompt for vision from: get_prompt_from_messages, for version={image_template_version}",
            )

    def test_prepare_training_inputs_normal_tokenizer(self):
        for (
            template_version,
            pretrained_model,
        ) in self.template_version_to_model_name.items():
            print(f"-------------_TEST: {template_version}, {pretrained_model}")
            self.run_prepare_training_inputs(
                template_version=template_version,
                pretrained=pretrained_model,
                verbose=False,
            )

    def run_prepare_training_inputs(
        self,
        template_version: str,
        pretrained: str,
        keep_assistant_prefix: bool = False,
        verbose: bool = False,
    ):
        """this function is used to test function: prepare_training_inputs"""
        # note that must set legacy=True, read more: https://github.com/huggingface/transformers/issues/25176
        tokenizer = AutoTokenizer.from_pretrained(pretrained, legacy=True)
        tokenizer.pad_token = tokenizer.eos_token
        # first we add stop_tokens to the tokenizer
        prompt_template = get_prompt_template_by_version(template_version)

        added_tokens = prompt_template.get_additional_tokens()
        special_tokens = {"additional_special_tokens": added_tokens}
        tokenizer.add_special_tokens(special_tokens)
        tokenizer.chat_template = prompt_template.get_chat_template_jinja()

        test_case, _ = self.read_example_data(template_version)

        inputs = prepare_training_inputs(
            messages=test_case,
            tokenizer=tokenizer,
            padding="longest",
            max_length=1024,
            return_tensor=False,
            verbose=True,
            keep_assistant_prefix=keep_assistant_prefix,
        )
        input_ids = inputs["inputs"]["input_ids"]
        labels = inputs["inputs"]["labels"]
        self.assertEqual(
            len(input_ids), len(labels), "length of inputs and labels are different"
        )

        # check if input_ids[i] == labels[i] if labels[i] != -100
        for input_token_id, label_token_id in zip(input_ids, labels):
            if label_token_id != -100:
                self.assertEqual(
                    input_token_id, label_token_id, "input_token_id != label_token_id"
                )

        # Check if only messages where role=assistant and unmasked are remained, others will be masked as -100
        assistant_message = []
        for message in test_case["messages"]:
            if message["role"] == "assistant":
                masked = False

                if "metadata" in message and message["metadata"].get("masked", False):
                    masked = True

                if not masked:
                    assistant_message.append(message)
        # find unmasked chunks in labels (chunk[i] != -100), there chunks are associated with assistant messages
        # for example: labels=[-100, -100, 1, 2, 3, -100, -100, 4, 5] --> chunks = [[1,2,3], [4,5]]
        chunks = extract_unmasked_chunks(labels)

        self.assertEqual(
            len(chunks),
            len(assistant_message),
            "number of unmasked chunks in labels is different from number of messages where role=assistant",
        )

        print(f"number of unmasked chunks: {len(chunks)}")
        for chunk, message in zip(chunks, assistant_message):
            sys_msg = prompt_template.get_prompt_from_messages([])
            if keep_assistant_prefix:
                prefix = ""
            else:
                prefix = prompt_template.get_prompt_from_messages(
                    [], add_generation_prompt=True
                )
                prefix = prefix[len(sys_msg) :].lstrip()
            decoded_content = prefix + tokenizer.decode(
                chunk
            )  # note that need to add: "\nassistant" because we mask this, see line 194 in prompt_utils.py
            prompt = prompt_template.get_prompt_from_messages([message])
            prompt = prompt[len(sys_msg) :].lstrip()
            # decoded_content and prompt should be the same
            # to avoid any mistakes of tokenizer like adding white space we will compare after removing space
            self.assertEqual(
                re.sub("\s", "", decoded_content),
                re.sub("\s", "", prompt),
                f"decoded content is different from original content:\ndecoded_content:{decoded_content}\nprompt:{prompt}",
            )


if __name__ == "__main__":
    unittest.main()<|MERGE_RESOLUTION|>--- conflicted
+++ resolved
@@ -37,16 +37,6 @@
     def __init__(self, *args, **kwargs):
         super(TestPromptTemplate, self).__init__(*args, **kwargs)
 
-<<<<<<< HEAD
-        self.template_versions = ["v2", "v2.llama3", "v3.llama3", "v3-llama3.1", "v2.qwen2_v2"]
-        self.pretrained_models = [
-            "meetkai/functionary-small-v2.4",
-            "meetkai/functionary-small-v2.5",
-            "meetkai/functionary-medium-v3.0",
-            "meetkai/functionary-small-v3.1",
-            "Qwen/Qwen2-7B-Instruct"
-        ]
-=======
         self.template_version_to_model_name = {
             "v2": "meetkai/functionary-small-v2.4",
             "v2.llama3": "meetkai/functionary-small-v2.5",
@@ -54,9 +44,9 @@
             "v3-llama3.1": "meetkai/functionary-small-v3.1",
         }
         self.image_template_version_to_model_name = {
-            "v3.llava_llama": "meetkai/functionary-vision-small-v0.1"
+            "v3.llava_llama": "meetkai/functionary-vision-small-v0.1",
+            "v2.qwen2_v2": "Qwen/Qwen2-7B-Instruct",
         }
->>>>>>> ac42b581
 
     def read_example_data(self, template_version: str):
         current_folder = os.path.dirname(os.path.abspath(__file__))
