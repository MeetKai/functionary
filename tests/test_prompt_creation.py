--- conflicted
+++ resolved
@@ -48,12 +48,8 @@
             "meetkai/functionary-small-v2.4",
             "meetkai/functionary-small-v2.5",
             "meetkai/functionary-medium-v3.0",
-<<<<<<< HEAD
-            "meta-llama/Meta-Llama-3.1-8B-Instruct",
+            "meetkai/functionary-small-v3.1",
             "OpenGVLab/InternVL2-8B",
-=======
-            "meetkai/functionary-small-v3.1",
->>>>>>> df05374b
         ]
 
     def read_example_data(self, template_version: str):
