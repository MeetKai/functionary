# Adapted from
# https://github.com/vllm-project/vllm/blob/2bdea7ac110d3090d6a3c582aed36577ca480473/vllm/entrypoints/openai/api_server.py

# Copyright 2023 vLLM contributors

# Licensed under the Apache License, Version 2.0 (the "License");
# you may not use this file except in compliance with the License.
# You may obtain a copy of the License at

#     http://www.apache.org/licenses/LICENSE-2.0

# Unless required by applicable law or agreed to in writing, software
# distributed under the License is distributed on an "AS IS" BASIS,
# WITHOUT WARRANTIES OR CONDITIONS OF ANY KIND, either express or implied.
# See the License for the specific language governing permissions and
# limitations under the License.

import argparse
import asyncio
import json
import time
from http import HTTPStatus
from typing import Any, AsyncGenerator, Dict, List, Literal, Optional, Tuple, Union

import fastapi
import requests
import uvicorn
from fastapi import BackgroundTasks, Request
from fastapi.exceptions import RequestValidationError
from fastapi.middleware.cors import CORSMiddleware
from fastapi.responses import JSONResponse, StreamingResponse
from pydantic import BaseModel, Field
from vllm.engine.arg_utils import AsyncEngineArgs
from vllm.engine.async_llm_engine import AsyncLLMEngine
from vllm.entrypoints.openai.protocol import (
    ErrorResponse,
    LogProbs,
    ModelCard,
    ModelList,
    ModelPermission,
    UsageInfo,
)
from vllm.logger import init_logger
from vllm.outputs import RequestOutput
from vllm.sampling_params import SamplingParams
from vllm.transformers_utils.tokenizer import get_tokenizer
from vllm.utils import random_uuid

<<<<<<< HEAD
from functionary.inference import (
    parse_generated_content,
    prepare_messages_for_inference,
)
=======
from functionary.inference import prepare_messages_for_inference
>>>>>>> b1d26b4f
from functionary.inference_stream import generate_openai_format_from_stream_async
from functionary.openai_types import (
    ChatCompletionChunk,
    ChatMessage,
    Function,
    FunctionCall,
    StreamChoice,
<<<<<<< HEAD
)
from functionary.prompt import EndToken
=======
    Tool,
)
from functionary.prompt import PromptTemplate, get_prompt_template_from_tokenizer
>>>>>>> b1d26b4f

TIMEOUT_KEEP_ALIVE = 5  # seconds

logger = init_logger(__name__)
served_model = None
app = fastapi.FastAPI()


class ChatCompletionRequest(BaseModel):
    model: str
    messages: List[ChatMessage]
    functions: Optional[List[Function]] = None
    tools: Optional[List[Tool]] = None
    temperature: Optional[float] = 0.7
    top_p: Optional[float] = 1.0
    n: Optional[int] = 1
    max_tokens: Optional[int] = 256
    stop: Optional[Union[str, List[str]]] = Field(default_factory=list)
    stream: Optional[bool] = False
    presence_penalty: Optional[float] = 0.0
    frequency_penalty: Optional[float] = 0.0
    logit_bias: Optional[Dict[str, float]] = None
    user: Optional[str] = None
    # Additional parameters supported by vLLM
    best_of: Optional[int] = None
    top_k: Optional[int] = -1
    ignore_eos: Optional[bool] = False
    use_beam_search: Optional[bool] = False


class ChatCompletionResponseChoice(BaseModel):
    index: int
    message: ChatMessage
    finish_reason: Optional[Literal["stop", "length", "function_call"]] = None


class ChatCompletionResponse(BaseModel):
    id: str = Field(default_factory=lambda: f"chatcmpl-{random_uuid()}")
    object: str = "chat.completion"
    created: int = Field(default_factory=lambda: int(time.time()))
    model: str
    choices: List[ChatCompletionResponseChoice]
    usage: UsageInfo


class DeltaMessage(BaseModel):
    role: Optional[str] = None
    content: Optional[str] = None


class ChatCompletionResponseStreamChoice(BaseModel):
    index: int
    delta: DeltaMessage
    finish_reason: Optional[Literal["stop", "length", "function_call"]] = None


class ChatCompletionStreamResponse(BaseModel):
    id: str = Field(default_factory=lambda: f"chatcmpl-{random_uuid()}")
    object: str = "chat.completion.chunk"
    created: int = Field(default_factory=lambda: int(time.time()))
    model: str
    choices: List[ChatCompletionResponseStreamChoice]


class FunctionsList(BaseModel):
    object: str = "list"
    data: List[Function] = Field(default_factory=list)


def create_error_response(status_code: HTTPStatus, message: str) -> JSONResponse:
    return JSONResponse(
        ErrorResponse(message=message, type="invalid_request_error").dict(),
        status_code=status_code.value,
    )


@app.exception_handler(RequestValidationError)
async def validation_exception_handler(request, exc):  # pylint: disable=unused-argument
    return create_error_response(HTTPStatus.BAD_REQUEST, str(exc))


async def check_model(request) -> Optional[JSONResponse]:
    if request.model == served_model:
        return
    ret = create_error_response(
        HTTPStatus.NOT_FOUND,
        f"The model `{request.model}` does not exist.",
    )
    return ret


def check_length(request, input_ids, model_config):
    if hasattr(model_config.hf_config, "max_sequence_length"):
        context_len = model_config.hf_config.max_sequence_length
    elif hasattr(model_config.hf_config, "seq_length"):
        context_len = model_config.hf_config.seq_length
    elif hasattr(model_config.hf_config, "max_position_embeddings"):
        context_len = model_config.hf_config.max_position_embeddings
    elif hasattr(model_config.hf_config, "seq_length"):
        context_len = model_config.hf_config.seq_length
    else:
        context_len = 4096

    token_num = len(input_ids)

    if token_num + request.max_tokens > context_len:
        return create_error_response(
            HTTPStatus.BAD_REQUEST,
            f"This model's maximum context length is {context_len} tokens. "
            f"However, you requested {request.max_tokens + token_num} tokens "
            f"({token_num} in the messages, "
            f"{request.max_tokens} in the completion). "
            f"Please reduce the length of the messages or completion.",
        )
    else:
        return None


@app.get("/v1/models")
async def show_available_models():
    """Show available models. Right now we only have one model."""
    model_cards = [
        ModelCard(id=served_model, root=served_model, permission=[ModelPermission()])
    ]
    return ModelList(data=model_cards)


@app.get("/v1/functions")
async def show_available_functions():
    """Show all available functions in function store."""
    response = requests.get("http://0.0.0.0:8002/functions")
    functions = [Function(**fn) for fn in response.json()]
    return FunctionsList(data=functions)


def create_logprobs(
    token_ids: List[int],
    id_logprobs: List[Dict[int, float]],
    initial_text_offset: int = 0,
) -> LogProbs:
    """Create OpenAI-style logprobs."""
    logprobs = LogProbs()
    last_token_len = 0
    for token_id, id_logprob in zip(token_ids, id_logprobs):
        token = tokenizer.convert_ids_to_tokens(token_id)
        logprobs.tokens.append(token)
        logprobs.token_logprobs.append(id_logprob[token_id])
        if len(logprobs.text_offset) == 0:
            logprobs.text_offset.append(initial_text_offset)
        else:
            logprobs.text_offset.append(logprobs.text_offset[-1] + last_token_len)
        last_token_len = len(token)

        logprobs.top_logprobs.append(
            {tokenizer.convert_ids_to_tokens(i): p for i, p in id_logprob.items()}
        )
    return logprobs


@app.post("/v1/chat/completions")
async def create_chat_completion(raw_request: Request):
    """Completion API similar to OpenAI's API.
    See  https://platform.openai.com/docs/api-reference/chat/create
    for the API specification. This API mimics the OpenAI ChatCompletion API.
    NOTE: Currently we do not support the following features:
        - logit_bias (to be supported by vLLM engine)
    """
    request_json = await raw_request.json()
    # print("request inofo: ")
    # print(json.dumps(request_json, ensure_ascii=False, indent=4))
    request = ChatCompletionRequest(**request_json)

    logger.info(f"Received chat completion request: {request}")

    error_check_ret = await check_model(request)
    if error_check_ret is not None:
        return error_check_ret

    if request.logit_bias is not None:
        # TODO: support logit_bias in vLLM engine.
        return create_error_response(
            HTTPStatus.BAD_REQUEST, "logit_bias is not currently supported"
        )
<<<<<<< HEAD
=======

    prompt_token_ids = prepare_messages_for_inference(
        tokenizer=tokenizer,
        messages=request.messages,
        functions=request.functions,
        tools=request.tools,
    ).tolist()[0]
    error_check_ret = await check_length(request, prompt_token_ids, engine_model_config)
    if error_check_ret is not None:
        return error_check_ret
>>>>>>> b1d26b4f

    response = requests.get("http://0.0.0.0:8002/functions")
    functions = [Function(**fn) for fn in response.json()]

    # compute stop_token_ids
    stop_token_ids = []
    prompt_template = get_prompt_template_from_tokenizer(tokenizer)
    for stop_tok in prompt_template.get_stop_tokens_for_generation():
        tok_ids = tokenizer.encode(stop_tok, add_special_tokens=False)
        stop_token_ids.append(tok_ids[-1])

    try:
        sampling_params = SamplingParams(
            n=request.n,
            presence_penalty=request.presence_penalty,
            frequency_penalty=request.frequency_penalty,
            temperature=request.temperature,
            top_p=request.top_p,
            stop=request.stop,
            stop_token_ids=stop_token_ids,
            max_tokens=request.max_tokens,
            best_of=request.best_of,
            top_k=request.top_k,
            ignore_eos=request.ignore_eos,
            use_beam_search=request.use_beam_search,
            skip_special_tokens=False,
        )
    except ValueError as e:
        return create_error_response(HTTPStatus.BAD_REQUEST, str(e))

<<<<<<< HEAD
    def perform_inference(messages):
        prompt_token_ids = prepare_messages_for_inference(
            tokenizer, messages, functions
        ).tolist()[0]

        error_check_ret = check_length(request, prompt_token_ids, engine_model_config)
        if error_check_ret is not None:
            return error_check_ret

        model_name = request.model
        request_id = f"cmpl-{random_uuid()}"
        created_time = int(time.time())

        result_generator = engine.generate(
            None, sampling_params, request_id, prompt_token_ids=prompt_token_ids
        )

        return result_generator, request_id
=======
    result_generator = engine.generate(
        None, sampling_params, request_id, prompt_token_ids=prompt_token_ids
    )
>>>>>>> b1d26b4f

    async def abort_request() -> None:
        await engine.abort(request_id)

    async def wrap_vllm_generator(
        result_generator,
    ) -> AsyncGenerator[Tuple[str, Optional[str]], None]:
        previous_texts = ""
        async for res in result_generator:
            for output in res.outputs:
                delta_text = output.text[len(previous_texts) :]
                previous_texts = output.text
                finish_reason = output.finish_reason
<<<<<<< HEAD
                if delta_text not in [
                    EndToken.assistant.value,
                    EndToken.function_call.value,
                ]:
                    yield delta_text, finish_reason
        yield "", "stop"

    async def completion_stream_generator(messages) -> AsyncGenerator[str, None]:
        function_call = None

        while True:
            result_generator, request_id = perform_inference(messages=messages)
            generator = wrap_vllm_generator(result_generator=result_generator)

            async for response in generate_openai_format_from_stream_async(generator):
                chunk = StreamChoice(**response)
                result = ChatCompletionChunk(id=request_id, choices=[chunk])
                chunk_dic = result.dict(exclude_unset=True)
                chunk_data = json.dumps(chunk_dic, ensure_ascii=False)

                # Store and yield the chunks if the model generates a function call
                # {'delta': {'role': 'assistant', 'content': None, 'function_call': xxx}, 'finish_reason': None}]
                if (
                    "function_call" in chunk_dic["choices"][0]["delta"]
                    and chunk_dic["choices"][0]["delta"]["function_call"] is not None
                ):
                    if function_call is not None:
                        function_call["arguments"] += chunk_dic["choices"][0]["delta"][
                            "function_call"
                        ]["arguments"]
                    else:
                        function_call = chunk_dic["choices"][0]["delta"][
                            "function_call"
                        ]
                    yield f"data: {chunk_data}\n\n"
                # Skip this step if the chunk indicates the end of function_call
                # [{'delta': {}, 'finish_reason': 'function_call'}]
                elif chunk_dic["choices"][0]["finish_reason"] == "function_call":
                    pass
                # Normal response
                # [{'delta': {'role': 'assistant', 'content': xxx}, 'finish_reason': None}]
                # if (
                #     chunk_dic["choices"][0]["finish_reason"] is None
                #     and "function_call" not in chunk_dic["choices"][0]["delta"]
                # ):
                else:
                    yield f"data: {chunk_data}\n\n"

            # Check if the model generated a function call
            # If so, call the function and append the assistant fn call and fn response to messages
            if function_call is not None:
                response = requests.post(
                    "http://0.0.0.0:8002/functions/call", json=function_call
                ).json()

                messages += [
                    ChatMessage(
                        role="assistant",
                        content=None,
                        function_call=FunctionCall(**function_call),
                    ),
                    ChatMessage(
                        role="function", content=response, name=function_call["name"]
                    ),
                ]

                # Send data to the frontend to show that a function is called
                fn_call_chunk = {
                    "delta": {
                        "role": "function",
                        "name": function_call["name"],
                        "content": response,
                    },
                    "finish_reason": None,
                }
                result = ChatCompletionChunk(id=request_id, choices=[fn_call_chunk])
                chunk_dic = result.dict(exclude_unset=True)
                chunk_data = json.dumps(chunk_dic, ensure_ascii=False)
                yield f"data: {chunk_data}\n\n"

                # Reset function_call to None
                function_call = None
            else:
                yield "data: [DONE]\n\n"
                break
=======
                if (
                    delta_text.strip()
                    not in prompt_template.get_stop_tokens_for_generation()
                ):
                    yield delta_text, finish_reason
        yield "", "stop"

    async def completion_stream_generator() -> AsyncGenerator[str, None]:
        generator = wrap_vllm_generator()
        async for response in generate_openai_format_from_stream_async(
            generator, prompt_template
        ):
            chunk = StreamChoice(**response)
            result = ChatCompletionChunk(id=request_id, choices=[chunk])
            chunk_dic = result.dict(exclude_unset=True)
            chunk_data = json.dumps(chunk_dic, ensure_ascii=False)
            yield f"data: {chunk_data}\n\n"
        yield "data: [DONE]\n\n"
>>>>>>> b1d26b4f

    # Streaming response
    if request.stream:
        background_tasks = BackgroundTasks()
        # Abort the request if the client disconnects.
        # background_tasks.add_task(abort_request)
        return StreamingResponse(
<<<<<<< HEAD
            completion_stream_generator(messages=request.messages),
=======
            completion_stream_generator(),
>>>>>>> b1d26b4f
            media_type="text/event-stream",
            background=background_tasks,
        )

    # Non-streaming response
    result_generator, request_id = perform_inference(messages=request.messages)
    created_time = int(time.time())
    model_name = request.model
    final_res: RequestOutput = None
    async for res in result_generator:
        if await raw_request.is_disconnected():
            # Abort the request if the client disconnects.
            await abort_request()
            return create_error_response(HTTPStatus.BAD_REQUEST, "Client disconnected")
        final_res = res
    assert final_res is not None
    choices = []
    for output in final_res.outputs:
        text_response = output.text.strip()
        chat_mess = prompt_template.parse_assistant_response(
            text_response
        )  # parse_generated_content(text_response)
        choice_data = ChatCompletionResponseChoice(
            index=output.index,
            message=ChatMessage(**chat_mess),
            finish_reason=output.finish_reason,
        )
        choices.append(choice_data)

    num_prompt_tokens = len(final_res.prompt_token_ids)
    num_generated_tokens = sum(len(output.token_ids) for output in final_res.outputs)
    usage = UsageInfo(
        prompt_tokens=num_prompt_tokens,
        completion_tokens=num_generated_tokens,
        total_tokens=num_prompt_tokens + num_generated_tokens,
    )
    response = ChatCompletionResponse(
        id=request_id,
        created=created_time,
        model=model_name,
        choices=choices,
        usage=usage,
    )

    if request.stream:
        # When user requests streaming but we don't stream, we still need to
        # return a streaming response with a single event.
        response_json = response.model_dump_json(exclude_unset=True)

        async def fake_stream_generator() -> AsyncGenerator[str, None]:
            yield f"data: {response_json}\n\n"
            yield "data: [DONE]\n\n"

        return StreamingResponse(
            fake_stream_generator(), media_type="text/event-stream"
        )

    return response


if __name__ == "__main__":
    parser = argparse.ArgumentParser(
        description="vLLM OpenAI-Compatible RESTful API server."
    )
<<<<<<< HEAD
    parser.add_argument("--host", type=str, default="0.0.0.0", help="host name")
=======
    parser.add_argument("--host", type=str, default="localhost", help="host name")
>>>>>>> b1d26b4f
    parser.add_argument("--port", type=int, default=8000, help="port number")
    parser.add_argument(
        "--allow-credentials", action="store_true", help="allow credentials"
    )
    parser.add_argument(
        "--allowed-origins", type=json.loads, default=["*"], help="allowed origins"
    )
    parser.add_argument(
        "--allowed-methods", type=json.loads, default=["*"], help="allowed methods"
    )
    parser.add_argument(
        "--allowed-headers", type=json.loads, default=["*"], help="allowed headers"
    )
    parser.add_argument(
        "--served-model-name",
        type=str,
        default=None,
        help="The model name used in the API. If not "
        "specified, the model name will be the same as "
        "the huggingface name.",
    )

    parser = AsyncEngineArgs.add_cli_args(parser)
    args = parser.parse_args()

    app.add_middleware(
        CORSMiddleware,
        allow_origins=args.allowed_origins,
        allow_credentials=args.allow_credentials,
        allow_methods=args.allowed_methods,
        allow_headers=args.allowed_headers,
    )

    logger.info(f"args: {args}")

    if args.served_model_name is not None:
        served_model = args.served_model_name
    else:
        served_model = args.model

    engine_args = AsyncEngineArgs.from_cli_args(args)
    engine = AsyncLLMEngine.from_engine_args(engine_args)
    engine_model_config = asyncio.run(engine.get_model_config())

    # A separate tokenizer to map token IDs to strings.
    tokenizer = get_tokenizer(
        engine_args.tokenizer, tokenizer_mode=engine_args.tokenizer_mode
    )

    uvicorn.run(
        app,
        host=args.host,
        port=args.port,
        log_level="info",
        timeout_keep_alive=TIMEOUT_KEEP_ALIVE,
    )<|MERGE_RESOLUTION|>--- conflicted
+++ resolved
@@ -46,14 +46,7 @@
 from vllm.transformers_utils.tokenizer import get_tokenizer
 from vllm.utils import random_uuid
 
-<<<<<<< HEAD
-from functionary.inference import (
-    parse_generated_content,
-    prepare_messages_for_inference,
-)
-=======
 from functionary.inference import prepare_messages_for_inference
->>>>>>> b1d26b4f
 from functionary.inference_stream import generate_openai_format_from_stream_async
 from functionary.openai_types import (
     ChatCompletionChunk,
@@ -61,14 +54,9 @@
     Function,
     FunctionCall,
     StreamChoice,
-<<<<<<< HEAD
-)
-from functionary.prompt import EndToken
-=======
     Tool,
 )
 from functionary.prompt import PromptTemplate, get_prompt_template_from_tokenizer
->>>>>>> b1d26b4f
 
 TIMEOUT_KEEP_ALIVE = 5  # seconds
 
@@ -252,22 +240,11 @@
         return create_error_response(
             HTTPStatus.BAD_REQUEST, "logit_bias is not currently supported"
         )
-<<<<<<< HEAD
-=======
-
-    prompt_token_ids = prepare_messages_for_inference(
-        tokenizer=tokenizer,
-        messages=request.messages,
-        functions=request.functions,
-        tools=request.tools,
-    ).tolist()[0]
-    error_check_ret = await check_length(request, prompt_token_ids, engine_model_config)
-    if error_check_ret is not None:
-        return error_check_ret
->>>>>>> b1d26b4f
-
-    response = requests.get("http://0.0.0.0:8002/functions")
-    functions = [Function(**fn) for fn in response.json()]
+
+    functions = None
+    if request.tools is None:
+        response = requests.get("http://0.0.0.0:8002/functions")
+        functions = [Function(**fn) for fn in response.json()]
 
     # compute stop_token_ids
     stop_token_ids = []
@@ -295,10 +272,9 @@
     except ValueError as e:
         return create_error_response(HTTPStatus.BAD_REQUEST, str(e))
 
-<<<<<<< HEAD
-    def perform_inference(messages):
+    def perform_inference(messages, functions, tools):
         prompt_token_ids = prepare_messages_for_inference(
-            tokenizer, messages, functions
+            tokenizer=tokenizer, messages=messages, functions=functions, tools=tools
         ).tolist()[0]
 
         error_check_ret = check_length(request, prompt_token_ids, engine_model_config)
@@ -314,11 +290,6 @@
         )
 
         return result_generator, request_id
-=======
-    result_generator = engine.generate(
-        None, sampling_params, request_id, prompt_token_ids=prompt_token_ids
-    )
->>>>>>> b1d26b4f
 
     async def abort_request() -> None:
         await engine.abort(request_id)
@@ -332,26 +303,31 @@
                 delta_text = output.text[len(previous_texts) :]
                 previous_texts = output.text
                 finish_reason = output.finish_reason
-<<<<<<< HEAD
-                if delta_text not in [
-                    EndToken.assistant.value,
-                    EndToken.function_call.value,
-                ]:
+                if (
+                    delta_text.strip()
+                    not in prompt_template.get_stop_tokens_for_generation()
+                ):
                     yield delta_text, finish_reason
         yield "", "stop"
 
-    async def completion_stream_generator(messages) -> AsyncGenerator[str, None]:
+    async def completion_stream_generator(messages, tools) -> AsyncGenerator[str, None]:
         function_call = None
 
         while True:
-            result_generator, request_id = perform_inference(messages=messages)
+            result_generator, request_id = perform_inference(
+                messages=messages, functions=functions, tools=tools
+            )
             generator = wrap_vllm_generator(result_generator=result_generator)
 
-            async for response in generate_openai_format_from_stream_async(generator):
+            async for response in generate_openai_format_from_stream_async(
+                generator, prompt_template
+            ):
                 chunk = StreamChoice(**response)
                 result = ChatCompletionChunk(id=request_id, choices=[chunk])
                 chunk_dic = result.dict(exclude_unset=True)
                 chunk_data = json.dumps(chunk_dic, ensure_ascii=False)
+
+                breakpoint()
 
                 # Store and yield the chunks if the model generates a function call
                 # {'delta': {'role': 'assistant', 'content': None, 'function_call': xxx}, 'finish_reason': None}]
@@ -418,26 +394,6 @@
             else:
                 yield "data: [DONE]\n\n"
                 break
-=======
-                if (
-                    delta_text.strip()
-                    not in prompt_template.get_stop_tokens_for_generation()
-                ):
-                    yield delta_text, finish_reason
-        yield "", "stop"
-
-    async def completion_stream_generator() -> AsyncGenerator[str, None]:
-        generator = wrap_vllm_generator()
-        async for response in generate_openai_format_from_stream_async(
-            generator, prompt_template
-        ):
-            chunk = StreamChoice(**response)
-            result = ChatCompletionChunk(id=request_id, choices=[chunk])
-            chunk_dic = result.dict(exclude_unset=True)
-            chunk_data = json.dumps(chunk_dic, ensure_ascii=False)
-            yield f"data: {chunk_data}\n\n"
-        yield "data: [DONE]\n\n"
->>>>>>> b1d26b4f
 
     # Streaming response
     if request.stream:
@@ -445,17 +401,15 @@
         # Abort the request if the client disconnects.
         # background_tasks.add_task(abort_request)
         return StreamingResponse(
-<<<<<<< HEAD
-            completion_stream_generator(messages=request.messages),
-=======
-            completion_stream_generator(),
->>>>>>> b1d26b4f
+            completion_stream_generator(messages=request.messages, tools=request.tools),
             media_type="text/event-stream",
             background=background_tasks,
         )
 
     # Non-streaming response
-    result_generator, request_id = perform_inference(messages=request.messages)
+    result_generator, request_id = perform_inference(
+        messages=request.messages, functions=functions, tools=request.tools
+    )
     created_time = int(time.time())
     model_name = request.model
     final_res: RequestOutput = None
@@ -514,11 +468,7 @@
     parser = argparse.ArgumentParser(
         description="vLLM OpenAI-Compatible RESTful API server."
     )
-<<<<<<< HEAD
     parser.add_argument("--host", type=str, default="0.0.0.0", help="host name")
-=======
-    parser.add_argument("--host", type=str, default="localhost", help="host name")
->>>>>>> b1d26b4f
     parser.add_argument("--port", type=int, default=8000, help="port number")
     parser.add_argument(
         "--allow-credentials", action="store_true", help="allow credentials"
